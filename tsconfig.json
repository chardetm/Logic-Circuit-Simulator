--- conflicted
+++ resolved
@@ -14,10 +14,7 @@
         // "downlevelIteration": true,
         // "sourceMap": true,
         "noEmit": true,
-<<<<<<< HEAD
-=======
         "isolatedModules": true, // for esbuild, as explained here: https://esbuild.github.io/content-types/#isolated-modules
->>>>>>> 2cd65a36
 
         "strict": true,
         "noImplicitReturns": true,
