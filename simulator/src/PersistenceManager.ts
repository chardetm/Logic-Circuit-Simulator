<<<<<<< HEAD
import { LogicInput, LogicInputDef } from "./components/LogicInput"
import { LogicOutput, LogicOutputDef } from "./components/LogicOutput"
import { Clock, ClockDef } from "./components/Clock"
import { GateDef, GateFactory } from "./components/Gate"
import { stringifySmart } from "./stringifySmart"
import { Wire } from "./components/Wire"
import { DisplayDef, DisplayFactory } from "./components/Display"
import { isArray, isDefined, isString, isUndefined, keysOf } from "./utils"
import * as t from "io-ts"
import { PathReporter } from 'io-ts/PathReporter'
import { Component, ComponentTypes } from "./components/Component"
import { ICDef, ICFactory } from "./components/IC"
import { LogicEditor } from "./LogicEditor"
=======
import { wireMgr, components, nonDefaultOptions, setOptions } from "./simulator"
import { GateDef, GateFactory } from "./components/Gate"
import { stringifySmart } from "./stringifySmart"
import { WireRepr } from "./components/Wire"
import { OutputDef, OutputFactory } from "./components/Outputs"
import { NodeManager } from "./NodeManager"
import { isArray, isDefined, isString, isUndefined, keysOf } from "./utils"
import * as t from "io-ts"
import { PathReporter } from 'io-ts/PathReporter'
import { RecalcManager } from "./RedrawRecalcManager"
import { Timeline } from "./Timeline"
import { Component, ComponentTypes, MainJsonFieldName } from "./components/Component"
import { ICDef, ICFactory } from "./components/IC"
import { InputDef, InputFactory } from "./components/Inputs"
>>>>>>> 2cd65a36

class _PersistenceManager {

    loadFile(editor: LogicEditor, e: Event) {
        const sourceElem = e.target as HTMLInputElement
        const file = sourceElem.files?.item(0)
        if (!file) {
            return
        }

        const reader = new FileReader()

        reader.onload = () => {
            const contentFile = reader.result
            //console.log(contentFile);
            if (isString(contentFile)) {
                this.doLoadFromJson(editor, contentFile)
            }
        }
        reader.readAsText(file)
    }

    doLoadFromJson(editor: LogicEditor, content: string | any): boolean {
        const nodeMgr = editor.nodeMgr
        const wireMgr = editor.wireMgr
        const components = editor.components

        let parsedContents: any
        if (!isString(content)) {
            parsedContents = content
        } else {
            try {
                parsedContents = JSON.parse(content)
            } catch (err) {
                console.log("Can't load this JSON, " + err)
                console.log(content)
                return false
            }
        }

        let jsonVersion = parsedContents["v"] ?? 0
        if (jsonVersion === 0) {
            migrate0To1(parsedContents)
            jsonVersion = 1
        }
        delete parsedContents["v"]

        for (const elem of components) {
            elem.destroy()
        }
        components.splice(0, components.length)
        wireMgr.clearAllWires()
        nodeMgr.clearAllLiveNodes()
        editor.timeline.reset()

        function loadField<T>(fieldName: MainJsonFieldName | "wires", repr: t.Type<T, any> | { repr: t.Type<T, any> }, process: (params: T) => any) {
            if (!(fieldName in parsedContents)) {
                return
            }
            const fieldValues = parsedContents[fieldName]
            delete parsedContents[fieldName]

            if (!isArray(fieldValues)) {
                return
            }
            if ("repr" in repr) {
                repr = repr.repr
            }
            for (const someDefinition of fieldValues) {
                const validated = repr.decode(someDefinition)
                switch (validated._tag) {
                    case "Left":
                        console.log(`ERROR while parsing ${repr.name} from %o -> %s: `, someDefinition, PathReporter.report(validated).join("; "))
                        break
                    case "Right":
                        process(validated.right)
                        break
                }
            }
        }

<<<<<<< HEAD
        loadField("in", LogicInputDef, (d) =>
            components.push(new LogicInput(editor, d))
        )

        loadField("out", LogicOutputDef, (d) =>
            components.push(new LogicOutput(editor, d))
        )

        loadField("displays", DisplayDef, (d) =>
            components.push(DisplayFactory.make(editor, d))
        )

        loadField("clocks", ClockDef, (d) =>
            components.push(new Clock(editor, d))
=======
        loadField("in", InputDef, (d) => {
            components.push(InputFactory.make(d))
        })

        loadField("out", OutputDef, (d) =>
            components.push(OutputFactory.make(d))
>>>>>>> 2cd65a36
        )

        loadField("gates", GateDef, (d) =>
            components.push(GateFactory.make(editor, d))
        )

<<<<<<< HEAD
        loadField("components", ICDef, (d) =>
            components.push(ICFactory.make(editor, d))
        )
=======
        loadField("components", ICDef, (d) => {
            const comp = ICFactory.make(d)
            if (isDefined(comp)) {
                components.push(comp)
            }
        })
>>>>>>> 2cd65a36

        // recalculating all the unconnected gates here allows
        // to avoid spurious circular dependency messages, as right
        // now all components are marked as needing recalculating
        const recalcMgr = editor.recalcMgr
        recalcMgr.recalculateIfNeeded()

        loadField("wires", Wire.Repr, ([nodeID1, nodeID2, waypointsObj]) => {
            const node1 = nodeMgr.findNode(nodeID1)
            const node2 = nodeMgr.findNode(nodeID2)
            if (!isUndefined(node1) && !isUndefined(node2)) {
                wireMgr.addNode(node1)
                const completedWire = wireMgr.addNode(node2)
                if (isDefined(completedWire) && isDefined(waypointsObj)) {
                    completedWire.setWaypoints(waypointsObj.waypoints)
                }
                recalcMgr.recalculateIfNeeded()
            }
        })

        // also works with undefined
        editor.setPartialDisplayOptions(parsedContents.opts)
        delete parsedContents.opts

        const unhandledData = keysOf(parsedContents)
        if (unhandledData.length !== 0) {
            console.log("Unloaded data fields: " + unhandledData.join(", "))
        }

        return true
    }

<<<<<<< HEAD
    buildWorkspaceJSON(editor: LogicEditor) {
        const workspace: any = {
            "opts": editor.nonDefaultDisplayOptions(),
=======
    buildWorkspaceJSON() {
        const workspace: any = {
            "v": 1,
            "opts": nonDefaultOptions(),
>>>>>>> 2cd65a36
        }

        for (const comp of editor.components) {
            const fieldName = ComponentTypes.propsOf(comp.componentType).jsonFieldName
            let arr: Component[] = workspace[fieldName]
            if (isUndefined(arr)) {
                workspace[fieldName] = (arr = [])
            }
            arr.push(comp)
        }

        const wireMgr = editor.wireMgr
        if (wireMgr.wires.length !== 0) {
            workspace.wires = wireMgr.wires
        }

        return stringifySmart(workspace, { maxLength: 150 })
    }

    saveToFile() {
        const workspaceJsonStr = this.buildWorkspaceJSON()
        const blob = new Blob([workspaceJsonStr], { type: 'application/json' })
        const filename = "circuit.json"

        const url = URL.createObjectURL(blob)
        const a = document.createElement('a')
        a.href = url
        a.download = filename

        const clickHandler = () => {
            setTimeout(() => {
                URL.revokeObjectURL(url)
                a.removeEventListener('click', clickHandler)
            }, 150)
        }

        a.addEventListener('click', clickHandler, false)
        a.click()
    }

}

export const PersistenceManager = new _PersistenceManager()


function migrate0To1(workspace: any) {
    console.log("Migrating JSON from version 0 to 1")

    // all displays are now out
    if ("displays" in workspace) {
        const displays = workspace.displays
        delete workspace.displays
        if (!("out" in workspace)) {
            workspace.out = []
        }
        for (const display of displays) {
            workspace.out.push(display)
        }
    }

    // all clocks are now in
    if ("clocks" in workspace) {
        const clocks = workspace.clocks
        delete workspace.clocks
        if (!("in" in workspace)) {
            workspace.in = []
        }
        for (const clock of clocks) {
            clock.type = "clock"
            workspace.in.push(clock)
        }
    }

    // flipflops have a different input node order
    if ("components" in workspace) {
        const components = workspace.components
        for (const comp of components) {
            // eslint-disable-next-line @typescript-eslint/strict-boolean-expressions
            if (comp.type.startsWith("flipflop")) {
                // extract last three inputs
                const inputs: Array<number> = comp.in
                const lastThree = inputs.splice(-3)
                comp.in = [...lastThree, ...inputs]
            }
        }
    }
}
<|MERGE_RESOLUTION|>--- conflicted
+++ resolved
@@ -1,4 +1,3 @@
-<<<<<<< HEAD
 import { LogicInput, LogicInputDef } from "./components/LogicInput"
 import { LogicOutput, LogicOutputDef } from "./components/LogicOutput"
 import { Clock, ClockDef } from "./components/Clock"
@@ -12,22 +11,6 @@
 import { Component, ComponentTypes } from "./components/Component"
 import { ICDef, ICFactory } from "./components/IC"
 import { LogicEditor } from "./LogicEditor"
-=======
-import { wireMgr, components, nonDefaultOptions, setOptions } from "./simulator"
-import { GateDef, GateFactory } from "./components/Gate"
-import { stringifySmart } from "./stringifySmart"
-import { WireRepr } from "./components/Wire"
-import { OutputDef, OutputFactory } from "./components/Outputs"
-import { NodeManager } from "./NodeManager"
-import { isArray, isDefined, isString, isUndefined, keysOf } from "./utils"
-import * as t from "io-ts"
-import { PathReporter } from 'io-ts/PathReporter'
-import { RecalcManager } from "./RedrawRecalcManager"
-import { Timeline } from "./Timeline"
-import { Component, ComponentTypes, MainJsonFieldName } from "./components/Component"
-import { ICDef, ICFactory } from "./components/IC"
-import { InputDef, InputFactory } from "./components/Inputs"
->>>>>>> 2cd65a36
 
 class _PersistenceManager {
 
@@ -109,47 +92,24 @@
             }
         }
 
-<<<<<<< HEAD
-        loadField("in", LogicInputDef, (d) =>
-            components.push(new LogicInput(editor, d))
-        )
-
-        loadField("out", LogicOutputDef, (d) =>
-            components.push(new LogicOutput(editor, d))
-        )
-
-        loadField("displays", DisplayDef, (d) =>
-            components.push(DisplayFactory.make(editor, d))
-        )
-
-        loadField("clocks", ClockDef, (d) =>
-            components.push(new Clock(editor, d))
-=======
         loadField("in", InputDef, (d) => {
-            components.push(InputFactory.make(d))
+            components.push(InputFactory.make(editor, d))
         })
 
         loadField("out", OutputDef, (d) =>
             components.push(OutputFactory.make(d))
->>>>>>> 2cd65a36
         )
 
         loadField("gates", GateDef, (d) =>
             components.push(GateFactory.make(editor, d))
         )
 
-<<<<<<< HEAD
-        loadField("components", ICDef, (d) =>
-            components.push(ICFactory.make(editor, d))
-        )
-=======
         loadField("components", ICDef, (d) => {
-            const comp = ICFactory.make(d)
+            const comp = ICFactory.make(editor, d)
             if (isDefined(comp)) {
                 components.push(comp)
             }
         })
->>>>>>> 2cd65a36
 
         // recalculating all the unconnected gates here allows
         // to avoid spurious circular dependency messages, as right
@@ -182,16 +142,10 @@
         return true
     }
 
-<<<<<<< HEAD
     buildWorkspaceJSON(editor: LogicEditor) {
-        const workspace: any = {
-            "opts": editor.nonDefaultDisplayOptions(),
-=======
-    buildWorkspaceJSON() {
         const workspace: any = {
             "v": 1,
             "opts": nonDefaultOptions(),
->>>>>>> 2cd65a36
         }
 
         for (const comp of editor.components) {
