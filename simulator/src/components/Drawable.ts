import { Expand, isDefined, isNotNull, isUndefined, Mode, RichStringEnum, typeOrUndefined } from "../utils"
import * as t from "io-ts"
import { GRID_STEP, inRect } from "../drawutils"
<<<<<<< HEAD
=======
import { EditorSelection, mode, mouseX, mouseY, offsetXY, setDrawableMoving, setDrawableStoppedMoving } from "../simulator"
>>>>>>> 2cd65a36
import { Modifier, ModifierObject } from "../htmlgen"
import { LogicEditor } from "../LogicEditor"

export interface DrawContext {
    isMouseOver: boolean
    inNonTransformedFrame(f: (ctx: DrawContextExt) => unknown): void
}

export interface DrawContextExt extends DrawContext {
    rotatePoint(x: number, y: number): readonly [x: number, y: number]
}

export type ContextMenuItem =
    | { _tag: "sep" }
    | { _tag: "text", caption: Modifier }
    | { _tag: "item", icon: string | undefined, caption: Modifier, danger: boolean | undefined, action: (itemEvent: MouseEvent | TouchEvent, menuEvent: MouseEvent | TouchEvent) => unknown }
    | { _tag: "submenu", icon: string | undefined, caption: Modifier, items: ContextMenuData }

export type ContextMenuData = ContextMenuItem[]
export const ContextMenuData = {
    sep(): ContextMenuItem {
        return { _tag: "sep" }
    },
    text(caption: Modifier): ContextMenuItem {
        return { _tag: "text", caption }
    },
    item(icon: string | undefined, caption: Modifier, action: (itemEvent: MouseEvent | TouchEvent, menuEvent: MouseEvent | TouchEvent) => unknown, danger?: boolean): ContextMenuItem {
        return { _tag: "item", icon, caption, action, danger }
    },
    submenu(icon: string | undefined, caption: Modifier, items: ContextMenuData): ContextMenuItem {
        return { _tag: "submenu", icon, caption, items }
    },
}

export type ContextMenuItemPlacement = "start" | "mid" | "end" // where to insert items created by components

class _DrawContextImpl implements DrawContext, DrawContextExt {

    private readonly entranceTransform: DOMMatrix
    private readonly componentTransform: DOMMatrix

    constructor(
        private comp: Drawable,
        private g: CanvasRenderingContext2D,
        public readonly isMouseOver: boolean,
    ) {
        this.entranceTransform = g.getTransform()
        comp.applyDrawTransform(g)
        this.componentTransform = g.getTransform()
    }

    exit() {
        this.g.setTransform(this.entranceTransform)
    }

    inNonTransformedFrame(f: (ctx: DrawContextExt) => unknown) {
        this.g.setTransform(this.entranceTransform)
        f(this)
        this.g.setTransform(this.componentTransform)
    }

    rotatePoint(x: number, y: number): readonly [x: number, y: number] {
        const t1 = this.componentTransform
        const t2 = this.entranceTransform.inverse()
        return mult(t2, ...mult(t1, x, y))
    }

}

function mult(m: DOMMatrix, x: number, y: number): [x: number, y: number] {
    return [
        m.a * x + m.c * y + m.e,
        m.b * x + m.d * y + m.f,
    ]
}

export abstract class Drawable {

    public readonly editor: LogicEditor

    protected constructor(editor: LogicEditor) {
        this.editor = editor
        this.setNeedsRedraw("newly created")
    }

    protected setNeedsRedraw(reason: string) {
        this.editor.redrawMgr.addReason(reason, this)
    }

    public draw(g: CanvasRenderingContext2D, mouseOverComp: Drawable | null, selection: EditorSelection | undefined) {
        let inSelectionRect = false
        if (isDefined(selection)) {
            for (const rect of selection.allRects) {
                if (this.isInRect(rect)) {
                    inSelectionRect = true
                    break
                }
            }
        }
        const ctx = new _DrawContextImpl(this, g, this === mouseOverComp || inSelectionRect)
        this.doDraw(g, ctx)
        ctx.exit()
    }

    public applyDrawTransform(__g: CanvasRenderingContext2D) {
        // by default, do nothing
    }

    protected abstract doDraw(g: CanvasRenderingContext2D, ctx: DrawContext): void

    public abstract isOver(x: number, y: number): boolean

    public abstract isInRect(rect: DOMRect): boolean

    public get cursorWhenMouseover(): string | undefined {
        return undefined
    }

    toString(): string {
        return `${this.constructor.name}(${this.toStringDetails()})`
    }

    protected toStringDetails(): string {
        return ""
    }

    public makeTooltip(): ModifierObject | undefined {
        return undefined
    }

    public makeContextMenu(): ContextMenuData | undefined {
        return undefined
    }

    // Return { lockMouseOver: true } (default) to signal the component
    // wants to get all mouseDragged and the final mouseUp event. Useful to
    // return false to allow drag destinations to get a mouseUp
    public mouseDown(__: MouseEvent | TouchEvent): { lockMouseOver: boolean } {
        // empty default implementation
        return { lockMouseOver: true }
    }

    public mouseDragged(__: MouseEvent | TouchEvent) {
        // empty default implementation
    }

    public mouseUp(__: MouseEvent | TouchEvent) {
        // empty default implementation
    }

    // Return true to indicate it was handled and had an effect
    // (and presumably doesn't need to be handled any more)
    public mouseClicked(__: MouseEvent | TouchEvent): boolean {
        // empty default implementation
        return false
    }

    // Return true to indicate it was handled and had an effect
    // (and presumably doesn't need to be handled any more)
    public mouseDoubleClicked(__: MouseEvent | TouchEvent): boolean {
        // empty default implementation
        return false
    }

}


// implemented by components with no array to hold the members
// for direct access for performance
export interface HasPosition {

    readonly posX: number
    readonly posY: number

}

export const Orientations_ = {
    "e": { localDesc: "Vers la droite (par défaut)" },
    "s": { localDesc: "Vers le bas" },
    "w": { localDesc: "Vers la gauche" },
    "n": { localDesc: "Vers le haut" },
} as const

export const Orientations = RichStringEnum.withProps<{
    localDesc: string
}>()(Orientations_)


export type Orientation = typeof Orientations.type

export const Orientation = {
    default: "e" as Orientation,
    invert(o: Orientation): Orientation {
        switch (o) {
            case "e": return "w"
            case "w": return "e"
            case "n": return "s"
            case "s": return "n"
        }
    },
    nextClockwise(o: Orientation): Orientation {
        switch (o) {
            case "e": return "s"
            case "s": return "w"
            case "w": return "n"
            case "n": return "e"
        }
    },
    nextCounterClockwise(o: Orientation): Orientation {
        switch (o) {
            case "e": return "n"
            case "n": return "w"
            case "w": return "s"
            case "s": return "e"
        }
    },
    isVertical(o: Orientation): o is "s" | "n" {
        return o === "s" || o === "n"
    },
    add(compOrient: Orientation, nodeOrient: Orientation): Orientation {
        switch (compOrient) {
            case "e": return nodeOrient
            case "w": return Orientation.invert(nodeOrient)
            case "s": return Orientation.nextClockwise(nodeOrient)
            case "n": return Orientation.nextCounterClockwise(nodeOrient)
        }
    },
}


// for compact JSON repr, pos is an array
export const PositionSupportRepr = t.type({
    pos: t.readonly(t.tuple([t.number, t.number])),
    orient: typeOrUndefined(t.keyof(Orientations_)),
})

export type PositionSupportRepr = Expand<t.TypeOf<typeof PositionSupportRepr>>


export abstract class DrawableWithPosition extends Drawable implements HasPosition {

    private _posX: number
    private _posY: number
    private _orient: Orientation

    protected constructor(editor: LogicEditor, savedData: PositionSupportRepr | null) {
        super(editor)

        // using null and not undefined to prevent subclasses from
        // unintentionally skipping the parameter

        if (isNotNull(savedData)) {
            // restoring from saved object
            this._posX = savedData.pos[0]
            this._posY = savedData.pos[1]
            this._orient = savedData.orient ?? Orientation.default
        } else {
            // creating new object
            this._posX = Math.max(0, this.editor.mouseX)
            this._posY = this.editor.mouseY
            this._orient = Orientation.default
        }
    }

    protected toJSONBase(): PositionSupportRepr {
        return {
            pos: [this.posX, this.posY] as const,
            orient: this.orient === Orientation.default ? undefined : this.orient,
        }
    }

    public get posX() {
        return this._posX
    }

    public get posY() {
        return this._posY
    }

    public isInRect(rect: DOMRect) {
        return this._posX >= rect.left && this._posX <= rect.right && this._posY >= rect.top && this._posY <= rect.bottom
    }

    public get orient() {
        return this._orient
    }

    public doSetOrient(newOrient: Orientation) {
        this._orient = newOrient
        this.setNeedsRedraw("orientation changed")
    }

    public get width(): number {
        return Orientation.isVertical(this._orient) ? this.unrotatedHeight : this.unrotatedWidth
    }

    public get height(): number {
        return Orientation.isVertical(this._orient) ? this.unrotatedWidth : this.unrotatedHeight
    }

    public abstract get unrotatedWidth(): number

    public abstract get unrotatedHeight(): number

    public override applyDrawTransform(g: CanvasRenderingContext2D) {
        const rotation = (() => {
            switch (this._orient) {
                case "e": return undefined
                case "s": return Math.PI / 2
                case "w": return Math.PI
                case "n": return -Math.PI / 2
            }
        })()

        if (isDefined(rotation)) {
            g.translate(this.posX, this.posY)
            g.rotate(rotation)
            g.translate(-this.posX, -this.posY)
        }
    }

    public isOver(x: number, y: number) {
        return this.editor.mode >= Mode.CONNECT && inRect(this._posX, this._posY, this.width, this.height, x, y)
    }

    protected trySetPosition(posX: number, posY: number, snapToGrid: boolean): undefined | [number, number] {
        if (snapToGrid) {
            posX = Math.round(posX / GRID_STEP) * GRID_STEP
            posY = Math.round(posY / GRID_STEP) * GRID_STEP
        }
        if (posX !== this._posX || posY !== this.posY) {
            this._posX = posX
            this._posY = posY
            this.setNeedsRedraw("position changed")
            return [posX, posY]
        }
        return undefined
    }

    protected makeChangeOrientationContextMenuItem(): ContextMenuItem {
        return ContextMenuData.submenu("arrow-circle-right", "Orientation", [
            ...Orientations.values.map(orient => {
                const isCurrent = this._orient === orient
                const icon = isCurrent ? "check" : "none"
                const caption = Orientations.propsOf(orient).localDesc
                const action = isCurrent ? () => undefined : () => {
                    this.doSetOrient(orient)
                }
                return ContextMenuData.item(icon, caption, action)
            }),
            ContextMenuData.sep(),
            ContextMenuData.text("Changez l’orientation avec Commande + double-clic sur le composant"),
        ])
    }

}


interface DragContext {
    mouseOffsetX: number
    mouseOffsetY: number
    lastAnchorX: number
    lastAnchorY: number
}


export abstract class DrawableWithDraggablePosition extends DrawableWithPosition {

    private _isMovingWithContext: undefined | DragContext = undefined

    protected constructor(editor: LogicEditor, savedData: PositionSupportRepr | null) {
        super(editor, savedData)
    }

    public get isMoving() {
        return isDefined(this._isMovingWithContext)
    }

    protected tryStartMoving(e: MouseEvent | TouchEvent) {
        if (isUndefined(this._isMovingWithContext)) {
            const [offsetX, offsetY] = this.editor.offsetXY(e)
            this._isMovingWithContext = {
                mouseOffsetX: this.posX - offsetX,
                mouseOffsetY: this.posY - offsetY,
                lastAnchorX: this.posX,
                lastAnchorY: this.posY,
            }
        }
    }

    protected updateWhileMoving(e: MouseEvent | TouchEvent) {
        this.updatePositionIfNeeded(e)
        this.editor.moveMgr.setDrawableMoving(this)
    }

    protected tryStopMoving(): boolean {
        let wasMoving = false
        if (isDefined(this._isMovingWithContext)) {
            this._isMovingWithContext = undefined
            wasMoving = true
        }
        this.editor.moveMgr.setDrawableStoppedMoving(this)
        return wasMoving
    }

    private updatePositionIfNeeded(e: MouseEvent | TouchEvent): undefined | [number, number] {
        const [x, y] =  this.editor.offsetXY(e)
        const snapToGrid = !e.metaKey
        this.setPosition
        const newPos = this.updateSelfPositionIfNeeded(x, y, snapToGrid, e)
        if (isDefined(newPos)) { // position changed
            this.positionChanged()
        }
        return newPos
    }

    public setPosition(x: number, y: number) {
        const newPos = this.trySetPosition(x, y, false)
        if (isDefined(newPos)) { // position changed
            this.positionChanged()
        }
    }

    protected positionChanged() {
        // do nothing by default
    }

    protected updateSelfPositionIfNeeded(x: number, y: number, snapToGrid: boolean, e: MouseEvent | TouchEvent): undefined | [number, number] {
        if (isDefined(this._isMovingWithContext)) {
            const { mouseOffsetX, mouseOffsetY, lastAnchorX, lastAnchorY } = this._isMovingWithContext
            let targetX = x + mouseOffsetX
            let targetY = y + mouseOffsetY
            if (e.shiftKey) {
                // mvoe along axis only
                const dx = Math.abs(lastAnchorX - targetX)
                const dy = Math.abs(lastAnchorY - targetY)
                if (dx <= dy) {
                    targetX = lastAnchorX
                } else {
                    targetY = lastAnchorY
                }
            }
            return this.trySetPosition(targetX, targetY, snapToGrid)
        }
        return undefined
    }

}<|MERGE_RESOLUTION|>--- conflicted
+++ resolved
@@ -1,10 +1,6 @@
 import { Expand, isDefined, isNotNull, isUndefined, Mode, RichStringEnum, typeOrUndefined } from "../utils"
 import * as t from "io-ts"
 import { GRID_STEP, inRect } from "../drawutils"
-<<<<<<< HEAD
-=======
-import { EditorSelection, mode, mouseX, mouseY, offsetXY, setDrawableMoving, setDrawableStoppedMoving } from "../simulator"
->>>>>>> 2cd65a36
 import { Modifier, ModifierObject } from "../htmlgen"
 import { LogicEditor } from "../LogicEditor"
 
