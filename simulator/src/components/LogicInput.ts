import { isDefined, isNotNull, isUnset, Mode, toTriState, toTriStateRepr, TriState, TriStateRepr, Unset, typeOrUndefined, isUndefined } from "../utils"
import { Component, ComponentBase, defineComponent, extendComponent } from "./Component"
import * as t from "io-ts"
<<<<<<< HEAD
import { drawWireLineToComponent, drawRoundValue, COLOR_MOUSE_OVER, COLOR_COMPONENT_BORDER, dist, triangle, circle, colorForBoolean, INPUT_OUTPUT_DIAMETER, drawComponentName } from "../drawutils"
import { emptyMod, mods, tooltipContent } from "../htmlgen"
import { ContextMenuItem, ContextMenuItemPlacement, DrawContext } from "./Drawable"
import { LogicEditor } from "../LogicEditor"
=======
import { drawWireLineToComponent, drawRoundValueCentered, COLOR_MOUSE_OVER, COLOR_COMPONENT_BORDER, dist, triangle, circle, colorForBoolean, INPUT_OUTPUT_DIAMETER, drawComponentName, GRID_STEP } from "../drawutils"
import { mode } from "../simulator"
import { emptyMod, mods, tooltipContent } from "../htmlgen"
import { ContextMenuData, ContextMenuItem, ContextMenuItemPlacement, DrawContext, Orientation } from "./Drawable"
import { Node, NodeIn } from "../components/Node"
>>>>>>> 2cd65a36

export const LogicInputBaseDef =
    defineComponent(0, 1, t.type({
        name: typeOrUndefined(t.string),
    }, "LogicInputBase"))

export type LogicInputBaseRepr = typeof LogicInputBaseDef.reprType

export abstract class LogicInputBase<Repr extends LogicInputBaseRepr> extends ComponentBase<0, 1, Repr, TriState> {

    private _name: string | undefined = undefined

    protected constructor(editor: LogicEditor, initialValue: TriState, savedData: Repr | null) {
        super(editor, initialValue, savedData, { outOffsets: [[+3, 0, "e"]] })
        if (isNotNull(savedData)) {
            this._name = savedData.name
        }
    }

    override toJSONBase() {
        return {
            ...super.toJSONBase(),
            name: this._name,
        }
    }

    protected override toStringDetails(): string {
        return "" + this.value
    }

    get unrotatedWidth() {
        return INPUT_OUTPUT_DIAMETER
    }

    get unrotatedHeight() {
        return INPUT_OUTPUT_DIAMETER
    }

    override isOver(x: number, y: number) {
        return this.editor.mode >= Mode.TRYOUT && dist(x, y, this.posX, this.posY) < INPUT_OUTPUT_DIAMETER / 2
    }

    override get allowsForcedOutputs() {
        return false
    }

    protected override propagateNewValue(newValue: TriState) {
        this.outputs[0].value = newValue
    }

    doDraw(g: CanvasRenderingContext2D, ctx: DrawContext) {
        drawWireLineToComponent(g, this.outputs[0], this.posX, this.posY)

        if (ctx.isMouseOver) {
            g.strokeStyle = COLOR_MOUSE_OVER
            g.fillStyle = COLOR_MOUSE_OVER
        } else {
            g.strokeStyle = COLOR_COMPONENT_BORDER
            g.fillStyle = COLOR_COMPONENT_BORDER
        }
        g.beginPath()
        triangle(g,
            this.posX + INPUT_OUTPUT_DIAMETER / 2 - 1, this.posY - 7,
            this.posX + INPUT_OUTPUT_DIAMETER / 2 - 1, this.posY + 7,
            this.posX + INPUT_OUTPUT_DIAMETER / 2 + 5, this.posY,
        )
        g.fill()
        g.stroke()

        g.fillStyle = colorForBoolean(this.value)
        g.lineWidth = 4
        g.beginPath()
        circle(g, this.posX, this.posY, INPUT_OUTPUT_DIAMETER)
        g.fill()
        g.stroke()

        ctx.inNonTransformedFrame(ctx => {
            g.fillStyle = COLOR_COMPONENT_BORDER
            if (isDefined(this._name)) {
                drawComponentName(g, ctx, this._name, this, false)
            }
            drawRoundValueCentered(g, this.value, this)
        })
    }

    protected override autoConnected(newLinks: [Node, Component, Node][]) {
        if (newLinks.length !== 1) {
            return
        }
        const [outNode, comp, inNode] = newLinks[0]
        if (inNode instanceof NodeIn && this instanceof LogicInput) {
            if (inNode._prefersSpike) {
                this.doSetIsPushButton(true)
            }
            if (isUndefined(this._name)) {
                const name = comp.getInputNodeName(inNode)
                if (isDefined(name)) {
                    this.doSetName(name)
                }
            }
        }
        if (outNode.orient !== "e") {
            return
        }
        switch (Orientation.add(comp.orient, inNode.orient)) {
            case "w":
                // nothing to do
                return
            case "e":
                this.doSetOrient("w")
                this.setPosition(this.posX + GRID_STEP * 6, this.posY)
                return
            case "s":
                this.doSetOrient("n")
                this.setPosition(this.posX + GRID_STEP * 3, this.posY + GRID_STEP * 3)
                return
            case "n":
                this.doSetOrient("s")
                this.setPosition(this.posX + GRID_STEP * 3, this.posY - GRID_STEP * 3)
                return
        }
    }

    protected doSetName(name: string | undefined) {
        this._name = name
        this.setNeedsRedraw("name changed")
    }

    protected override makeComponentSpecificContextMenuItems(): undefined | [ContextMenuItemPlacement, ContextMenuItem][] {
        return [
            ["mid", this.makeSetNameContextMenuItem(this._name, this.doSetName.bind(this))],
        ]
    }

}


export const LogicInputDef =
    extendComponent(LogicInputBaseDef, t.type({
        val: TriStateRepr,
        isPushButton: typeOrUndefined(t.boolean),
    }, "LogicInput"))

export type LogicInputRepr = typeof LogicInputDef.reprType

const LogicInputDefaults = {
    isPushButton: false,
}


export class LogicInput extends LogicInputBase<LogicInputRepr> {

<<<<<<< HEAD
    public constructor(editor: LogicEditor, savedData: LogicInputRepr | null) {
=======
    static nextValue(value: TriState, mode: Mode, altKey: boolean): TriState {
        switch (value) {
            case true: return (mode >= Mode.FULL && altKey) ? Unset : false
            case false: return (mode >= Mode.FULL && altKey) ? Unset : true
            case Unset: return mode >= Mode.FULL ? false : Unset
        }
    }

    private _isPushButton = LogicInputDefaults.isPushButton

    public constructor(savedData: LogicInputRepr | null) {
>>>>>>> 2cd65a36
        super(
            editor,
            // initial value may be given by saved data
            isNotNull(savedData) ? toTriState(savedData.val) : false,
            savedData,
        )
        if (isNotNull(savedData)) {
            this._isPushButton = savedData.isPushButton ?? LogicInputDefaults.isPushButton
        }

    }

    toJSON() {
        return {
            ...super.toJSONBase(),
            val: toTriStateRepr(this.value),
            isPushButton: (this._isPushButton !== LogicInputDefaults.isPushButton) ? this._isPushButton : undefined,
        }
    }

    public get componentType() {
        return "in" as const
    }

    override get cursorWhenMouseover() {
        return "pointer"
    }

    public override makeTooltip() {
        return tooltipContent(undefined, mods("Entrée", isUnset(this.value) ? " dont la valeur n’est pas déterminée" : emptyMod))
    }

    protected doRecalcValue(): TriState {
        // this never changes on its own, just upon user interaction
        return this.value
    }

    override mouseClicked(e: MouseEvent | TouchEvent) {
<<<<<<< HEAD
        this.doSetValue((() => {
            const mode = this.editor.mode
            switch (this.value) {
                case true: return (mode >= Mode.FULL && e.altKey) ? Unset : false
                case false: return (mode >= Mode.FULL && e.altKey) ? Unset : true
                case Unset: return mode >= Mode.FULL ? false : Unset
            }
        })())
=======
        if (this._isPushButton) {
            // do nothing for normal push button
            return false
        }

        this.doSetValue(LogicInput.nextValue(this.value, mode, e.altKey))
>>>>>>> 2cd65a36
        return true
    }

    override mouseDown(e: MouseEvent | TouchEvent): { lockMouseOver: boolean } {
        if (this._isPushButton) {
            this.doSetValue(true)
        }
        return super.mouseDown(e)
    }

    override mouseUp(e: MouseEvent | TouchEvent) {
        const result = super.mouseUp(e)
        if (this._isPushButton) {
            this.doSetValue(false)
        }
        return result
    }


    public doSetIsPushButton(isPushButton: boolean) {
        this._isPushButton = isPushButton
        if (isPushButton) {
            this.doSetValue(false)
        }
    }

    protected override makeComponentSpecificContextMenuItems(): undefined | [ContextMenuItemPlacement, ContextMenuItem][] {

        const makeItemBehaveAs = (desc: string, value: boolean) => {
            const isCurrent = this._isPushButton === value
            const icon = isCurrent ? "check" : "none"
            const action = isCurrent ? () => undefined : () => this.doSetIsPushButton(value)
            return ContextMenuData.item(icon, desc, action)
        }

        const newItems: [ContextMenuItemPlacement, ContextMenuItem][] = [
            ["mid", makeItemBehaveAs("Commutateur", false)],
            ["mid", makeItemBehaveAs("Poussoir", true)],
            ["mid", ContextMenuData.sep()],
        ]

        const superItems = super.makeComponentSpecificContextMenuItems()
        if (isDefined(superItems)) {
            newItems.push(...superItems)
        }

        return newItems
    }


}<|MERGE_RESOLUTION|>--- conflicted
+++ resolved
@@ -1,18 +1,10 @@
 import { isDefined, isNotNull, isUnset, Mode, toTriState, toTriStateRepr, TriState, TriStateRepr, Unset, typeOrUndefined, isUndefined } from "../utils"
 import { Component, ComponentBase, defineComponent, extendComponent } from "./Component"
 import * as t from "io-ts"
-<<<<<<< HEAD
 import { drawWireLineToComponent, drawRoundValue, COLOR_MOUSE_OVER, COLOR_COMPONENT_BORDER, dist, triangle, circle, colorForBoolean, INPUT_OUTPUT_DIAMETER, drawComponentName } from "../drawutils"
 import { emptyMod, mods, tooltipContent } from "../htmlgen"
 import { ContextMenuItem, ContextMenuItemPlacement, DrawContext } from "./Drawable"
 import { LogicEditor } from "../LogicEditor"
-=======
-import { drawWireLineToComponent, drawRoundValueCentered, COLOR_MOUSE_OVER, COLOR_COMPONENT_BORDER, dist, triangle, circle, colorForBoolean, INPUT_OUTPUT_DIAMETER, drawComponentName, GRID_STEP } from "../drawutils"
-import { mode } from "../simulator"
-import { emptyMod, mods, tooltipContent } from "../htmlgen"
-import { ContextMenuData, ContextMenuItem, ContextMenuItemPlacement, DrawContext, Orientation } from "./Drawable"
-import { Node, NodeIn } from "../components/Node"
->>>>>>> 2cd65a36
 
 export const LogicInputBaseDef =
     defineComponent(0, 1, t.type({
@@ -165,9 +157,6 @@
 
 export class LogicInput extends LogicInputBase<LogicInputRepr> {
 
-<<<<<<< HEAD
-    public constructor(editor: LogicEditor, savedData: LogicInputRepr | null) {
-=======
     static nextValue(value: TriState, mode: Mode, altKey: boolean): TriState {
         switch (value) {
             case true: return (mode >= Mode.FULL && altKey) ? Unset : false
@@ -178,8 +167,7 @@
 
     private _isPushButton = LogicInputDefaults.isPushButton
 
-    public constructor(savedData: LogicInputRepr | null) {
->>>>>>> 2cd65a36
+    public constructor(editor: LogicEditor, savedData: LogicInputRepr | null) {
         super(
             editor,
             // initial value may be given by saved data
@@ -218,23 +206,12 @@
     }
 
     override mouseClicked(e: MouseEvent | TouchEvent) {
-<<<<<<< HEAD
-        this.doSetValue((() => {
-            const mode = this.editor.mode
-            switch (this.value) {
-                case true: return (mode >= Mode.FULL && e.altKey) ? Unset : false
-                case false: return (mode >= Mode.FULL && e.altKey) ? Unset : true
-                case Unset: return mode >= Mode.FULL ? false : Unset
-            }
-        })())
-=======
         if (this._isPushButton) {
             // do nothing for normal push button
             return false
         }
 
         this.doSetValue(LogicInput.nextValue(this.value, mode, e.altKey))
->>>>>>> 2cd65a36
         return true
     }
 
