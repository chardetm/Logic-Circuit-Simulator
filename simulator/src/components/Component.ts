import { asArray, Expand, FixedArray, FixedArraySize, FixedArraySizeNonZero, forceTypeOf, isArray, isNotNull, isNumber, isUndefined, Mode, RichStringEnum, toTriStateRepr, TriStateRepr, Unset } from "../utils"
import { Node, NodeIn, NodeOut } from "./Node"
import { ContextMenuData, ContextMenuItem, ContextMenuItemPlacement, DrawableWithDraggablePosition, Orientation, PositionSupportRepr } from "./Drawable"
import * as t from "io-ts"
import { RecalcManager } from "../RedrawRecalcManager"
import { LogicEditor } from "../LogicEditor"


// Node IDs are just represented by a non-negative number
export const NodeID = t.number
export type NodeID = t.TypeOf<typeof NodeID>

// Input nodes are represented by just the ID; output nodes can be forced
// to a given value to bypass their naturally computed value
export const InputNodeRepr = t.type({ id: NodeID }, "InputNode")
export type InputNodeRepr = t.TypeOf<typeof InputNodeRepr>
export const OutputNodeRepr = t.intersection([t.type({ id: NodeID }), t.partial({ force: TriStateRepr })], "OutputNode")
export type OutputNodeRepr = t.TypeOf<typeof OutputNodeRepr>

// Allows collapsing an array of 1 element into the element itself,
// used for compact JSON representation. Does not work well if T itself is
// an array
export const FixedArrayOrDirect = <T extends t.Mixed, N extends FixedArraySizeNonZero>(tpe: T, n: N) =>
    (n === 1) ? tpe : FixedArray<T, N>(tpe, n)
export type FixedArrayOrDirect<T, N extends FixedArraySizeNonZero> =
    N extends 1 ? T : FixedArray<T, N>


// Defines how the JSON looks like depending on the number of inputs and outputs.
// If only inputs or only outputs, all IDs are put into an "id" field.
// If both inputs and outputs are present, we have separate "in" and "out" fields.

// These are just 3 intermediate types
const OnlyInNodeIds = <N extends FixedArraySizeNonZero>(n: N) =>
    t.type({ id: FixedArrayOrDirect(t.union([NodeID, InputNodeRepr]), n) })
type OnlyInNodeIds<N extends FixedArraySizeNonZero> =
    { id: FixedArrayOrDirect<NodeID | InputNodeRepr, N> }

const OnlyOutNodeIds = <N extends FixedArraySizeNonZero>(n: N) =>
    t.type({ id: FixedArrayOrDirect(t.union([NodeID, OutputNodeRepr]), n) })
type OnlyOutNodeIds<N extends FixedArraySizeNonZero> =
    { id: FixedArrayOrDirect<NodeID | OutputNodeRepr, N> }

const InAndOutNodeIds = <N extends FixedArraySizeNonZero, M extends FixedArraySizeNonZero>(n: N, m: M) =>
    t.type({
        in: FixedArrayOrDirect(t.union([NodeID, InputNodeRepr]), n),
        out: FixedArrayOrDirect(t.union([NodeID, OutputNodeRepr]), m),
    })
type InAndOutNodeIds<N extends FixedArraySizeNonZero, M extends FixedArraySizeNonZero> = {
    in: FixedArrayOrDirect<NodeID | InputNodeRepr, N>
    out: FixedArrayOrDirect<NodeID | OutputNodeRepr, M>
}

// This is the final conditional type showing what the JSON representation
// will look like depending on number of inputs and outputs
export const NodeIDsRepr = <NumInputs extends FixedArraySize, NumOutputs extends FixedArraySize>(numInputs: NumInputs, numOutputs: NumOutputs) =>
    numInputs > 0
        ? /* NumInputs != 0 */ (
            numOutputs > 0
                ? /* NumInputs != 0, NumOutputs != 0 */ InAndOutNodeIds(numInputs as FixedArraySizeNonZero, numOutputs as FixedArraySizeNonZero)
                : /* NumInputs != 0, NumOutputs == 0 */ OnlyInNodeIds(numInputs as FixedArraySizeNonZero)
        )
        : /* NumInputs == 0 */  (
            numOutputs > 0
                ? /* NumInputs == 0, NumOutputs != 0 */ OnlyOutNodeIds(numOutputs as FixedArraySizeNonZero)
                // eslint-disable-next-line @typescript-eslint/ban-types
                : /* NumInputs == 0, NumOutputs == 0 */ t.type({})
        )
export type NodeIDsRepr<NumInputs extends FixedArraySize, NumOutputs extends FixedArraySize> =
    NumInputs extends FixedArraySizeNonZero
    ? /* NumInputs != 0 */ (
        NumOutputs extends FixedArraySizeNonZero
        ? /* NumInputs != 0, NumOutputs != 0 */ InAndOutNodeIds<NumInputs, NumOutputs>
        : /* NumInputs != 0, NumOutputs == 0 */ OnlyInNodeIds<NumInputs>
    )
    : /* NumInputs == 0 */  (
        NumOutputs extends FixedArraySizeNonZero
        ? /* NumInputs == 0, NumOutputs != 0 */ OnlyOutNodeIds<NumOutputs>
        // eslint-disable-next-line @typescript-eslint/ban-types
        : /* NumInputs == 0, NumOutputs == 0 */ {}
    )

// Tests

// type IDs_00 = Expand<NodeIDsRepr<0, 0>>
// type IDs_01 = Expand<NodeIDsRepr<0, 1>>
// type IDs_10 = Expand<NodeIDsRepr<1, 0>>
// type IDs_11 = Expand<NodeIDsRepr<1, 1>>
// type IDs_02 = Expand<NodeIDsRepr<0, 2>>
// type IDs_20 = Expand<NodeIDsRepr<2, 0>>
// type IDs_12 = Expand<NodeIDsRepr<1, 2>>
// type IDs_21 = Expand<NodeIDsRepr<2, 1>>
// type IDs_22 = Expand<NodeIDsRepr<2, 2>>

// A generic component is represented by its position
// and the representation of its nodes
export type ComponentRepr<NumInputs extends FixedArraySize, NumOutputs extends FixedArraySize> =
    PositionSupportRepr & NodeIDsRepr<NumInputs, NumOutputs>

export const ComponentRepr = <NumInputs extends FixedArraySize, NumOutputs extends FixedArraySize>(numInputs: NumInputs, numOutputs: NumOutputs) =>
    forceTypeOf(
        t.intersection([PositionSupportRepr, NodeIDsRepr(numInputs, numOutputs)], `Component(numInputs=${numInputs}, numOutputs=${numOutputs})`)
    ).toMoreSpecific<ComponentRepr<NumInputs, NumOutputs>>()

export function ExtendComponentRepr<NumInputs extends FixedArraySize, NumOutputs extends FixedArraySize, T extends t.Mixed>(n: NumInputs, m: NumOutputs, savedData: T) {
    return t.intersection([ComponentRepr(n, m), savedData], savedData.name)
}

export type NodeOffset = [number, number, Orientation]

// Node offsets are not stored in JSON, but provided by the concrete
// subclasses to the Component superclass to indicate where to place
// the input and output nodes. Strong typing allows us to check the
// size of the passed arrays in the super() call.
export type NodeOffsets<NumInputs extends FixedArraySize, NumOutputs extends FixedArraySize>
    // eslint-disable-next-line @typescript-eslint/ban-types
    = (NumInputs extends 0 ? {} : { inOffsets: FixedArray<NodeOffset, NumInputs> })
    // eslint-disable-next-line @typescript-eslint/ban-types
    & (NumOutputs extends 0 ? {} : { outOffsets: FixedArray<NodeOffset, NumOutputs> })


export enum ComponentState {
    SPAWNING,
    SPAWNED,
    DEAD
}

// Simplified, generics-free representation of a component
export type Component = ComponentBase<FixedArraySize, FixedArraySize, ComponentRepr<FixedArraySize, FixedArraySize>, unknown>



const ComponentTypes_ = {
    in: { jsonFieldName: "in" },
    out: { jsonFieldName: "out" },
    gate: { jsonFieldName: "gates" },
    ic: { jsonFieldName: "components" },
} as const

export const ComponentTypes = RichStringEnum.withProps<{
    jsonFieldName: string
}>()(ComponentTypes_)

export type ComponentType = typeof ComponentTypes.type
export type MainJsonFieldName = typeof ComponentTypes_[ComponentType]["jsonFieldName"]

export abstract class ComponentBase<
    NumInputs extends FixedArraySize, // statically know the number of inputs
    NumOutputs extends FixedArraySize, // statically know the number of outputs
    Repr extends ComponentRepr<NumInputs, NumOutputs>, // JSON representation, varies according to input/output number
    Value // usually TriState or number
    > extends DrawableWithDraggablePosition {

    private _state: ComponentState
    protected readonly inputs: FixedArray<NodeIn, NumInputs>
    protected readonly outputs: FixedArray<NodeOut, NumOutputs>

    protected constructor(
        editor: LogicEditor,
        private _value: Value,
        savedData: Repr | null,
        nodeOffsets: NodeOffsets<NumInputs, NumOutputs>) {
        super(editor, savedData)

        // hack to get around the inOffsets and outOffsets properties
        // being inferred as nonexistant (basically, the '"key" in savedData'
        // check fails to provide enough info for type narrowing)
        type NodeOffsetsKey = keyof NodeOffsets<1, 0> | keyof NodeOffsets<0, 1>
        function get(key: NodeOffsetsKey): ReadonlyArray<[number, number, Orientation]> {
            if (key in nodeOffsets) {
                return (nodeOffsets as any as NodeOffsets<1, 1>)[key]
            } else {
                return [] as const
            }
        }

        const inOffsets = get("inOffsets")
        const outOffsets = get("outOffsets")
        const numInputs = inOffsets.length as NumInputs
        const numOutputs = outOffsets.length as NumOutputs

        if (isNotNull(savedData)) {
            // restoring
            this._state = ComponentState.SPAWNED

        } else {
            // newly placed
            this._state = ComponentState.SPAWNING
            editor.moveMgr.setDrawableMoving(this)
        }

        // build node specs either from scratch if new or from saved data
        const [inputSpecs, outputSpecs] = this.nodeSpecsFromRepr(savedData, numInputs, numOutputs)

        // generate the input and output nodes
        this.inputs = this.makeNodes(inOffsets, inputSpecs, NodeIn) as FixedArray<NodeIn, NumInputs>
        this.outputs = this.makeNodes(outOffsets, outputSpecs, NodeOut) as FixedArray<NodeOut, NumOutputs>

        // both propagateNewValue and setNeedsRecalc are needed:
        // * propagateNewValue allows the current value (e.g. for LogicInputs)
        //   to be set to the outputs
        // * setNeedsRecalc schedules a recalculation (e.g. for Gates)
        this.propagateNewValue(_value)
        this.setNeedsRecalc()
    }

    public abstract toJSON(): Repr

    // typically used by subclasses to provide only their specific JSON,
    // splatting in the result of super.toJSONBase() in the object
    protected override toJSONBase(): ComponentRepr<NumInputs, NumOutputs> {
        return {
            ...super.toJSONBase(),
            ...this.buildNodesRepr(),
        }
    }

    // creates the input/output nodes based on array of offsets (provided
    // by subclass) and spec (either loaded from JSON repr or newly generated)
    private makeNodes<N extends Node>(
        offsets: readonly [number, number, Orientation][],
        specs: readonly (InputNodeRepr | OutputNodeRepr)[], node: new (
            editor: LogicEditor,
            nodeSpec: InputNodeRepr | OutputNodeRepr,
            parent: Component,
            _gridOffsetX: number,
            _gridOffsetY: number,
            relativePosition: Orientation,
        ) => N): readonly N[] {

        const nodes: N[] = []
        for (let i = 0; i < offsets.length; i++) {
            const gridOffset = offsets[i]
            nodes.push(new node(this.editor, specs[i], this, gridOffset[0], gridOffset[1], gridOffset[2]))
        }
        return nodes
    }

    // generates two arrays of normalized node specs either as loaded from
    // JSON or obtained with default values when _repr is null and we're
    // creating a new component from scratch
    private nodeSpecsFromRepr(_repr: NodeIDsRepr<NumInputs, NumOutputs> | null, numInputs: number, numOutputs: number): [InputNodeRepr[], OutputNodeRepr[]] {
        const inputSpecs: InputNodeRepr[] = []
        const outputSpecs: OutputNodeRepr[] = []
        const nodeMgr = this.editor.nodeMgr

        if (_repr === null) {
            // build default spec for nodes
            for (let i = 0; i < numInputs; i++) {
                inputSpecs.push({ id: nodeMgr.newID() })
            }
            for (let i = 0; i < numOutputs; i++) {
                outputSpecs.push({ id: nodeMgr.newID() })
            }

        } else {
            // parse from cast repr according to cases

            // the next two functions take either a single ID or an array of them and
            // generate the corresponding node specs from it
            const genOutSpecs = function (outReprs: FixedArrayOrDirect<NodeID | OutputNodeRepr, FixedArraySizeNonZero>) {
                const pushOne = (outRepr: NodeID | OutputNodeRepr) => outputSpecs.push(isNumber(outRepr)
                    ? { id: outRepr }
                    : { id: outRepr.id, force: outRepr.force }
                )
                if (isArray(outReprs)) {
                    for (const outRepr of outReprs) {
                        pushOne(outRepr)
                    }
                } else {
                    pushOne(outReprs)
                }
            }
            const genInSpecs = function (inReprs: FixedArrayOrDirect<NodeID | InputNodeRepr, FixedArraySizeNonZero>) {
                const pushOne = (inRepr: NodeID | InputNodeRepr) =>
                    inputSpecs.push({ id: isNumber(inRepr) ? inRepr : inRepr.id })
                if (isArray(inReprs)) {
                    for (const inRepr of inReprs) {
                        pushOne(inRepr)
                    }
                } else {
                    pushOne(inReprs)
                }
            }

            // manually distinguishing the cases where we have no inputs or no
            // outputs as we then have a more compact JSON representation
            if (numInputs !== 0) {
                if (numOutputs !== 0) {
                    // NumInputs != 0, NumOutputs != 0
                    const repr: InAndOutNodeIds<FixedArraySizeNonZero, FixedArraySizeNonZero> = _repr as any
                    genInSpecs(repr.in)
                    genOutSpecs(repr.out)
                } else {
                    // NumInputs != 0, NumOutputs == 0
                    const repr: OnlyInNodeIds<FixedArraySizeNonZero> = _repr as any
                    genInSpecs(repr.id)
                }
            } else if (numOutputs !== 0) {
                // NumInputs == 0, NumOutputs != 0
                const repr: OnlyOutNodeIds<FixedArraySizeNonZero> = _repr as any
                genOutSpecs(repr.id)
            }

            // id availability check
            for (const specs of [inputSpecs, outputSpecs]) {
                for (const spec of specs) {
                    nodeMgr.markIDUsed(spec.id)
                }
            }
        }

        return [inputSpecs, outputSpecs]
    }

    // from the known nodes, builds the JSON representation of them,
    // using the most compact form available
    private buildNodesRepr(): NodeIDsRepr<NumInputs, NumOutputs> {
        const numInputs = this.inputs.length as NumInputs
        const numOutputs = this.outputs.length as NumOutputs

        // these two functions return either an array of JSON
        // representations, or just the element skipping the array
        // if there is only one
        function inNodeReprs(nodes: readonly Node[]): FixedArrayOrDirect<NodeID, FixedArraySizeNonZero> {
            const reprOne = (node: Node) => node.id
            if (nodes.length === 1) {
                return reprOne(nodes[0])
            } else {
                return nodes.map(reprOne) as any
            }
        }
        function outNodeReprs(nodes: readonly Node[]): FixedArrayOrDirect<NodeID | OutputNodeRepr, FixedArraySizeNonZero> {
            const reprOne = (node: Node) => {
                if (isUndefined(node.forceValue)) {
                    return node.id
                } else {
                    return { id: node.id, force: toTriStateRepr(node.forceValue) }
                }
            }
            if (nodes.length === 1) {
                return reprOne(nodes[0])
            } else {
                return nodes.map(reprOne) as any
            }
        }

        let result: any = {}

        // manually distinguishing the cases where we have no inputs or no
        // outputs as we then have a more compact JSON representation
        if (numInputs !== 0) {
            const inRepr = inNodeReprs(this.inputs)

            if (numOutputs !== 0) {
                // NumInputs != 0, NumOutputs != 0
                const outRepr = outNodeReprs(this.outputs)
                const repr: InAndOutNodeIds<FixedArraySizeNonZero, FixedArraySizeNonZero> =
                    { in: inRepr as any, out: outRepr as any }
                result = repr

            } else {
                // NumInputs != 0, NumOutputs == 0
                const repr: OnlyOutNodeIds<FixedArraySizeNonZero> = { id: inRepr as any }
                result = repr
            }
        } else if (numOutputs !== 0) {
            // NumInputs == 0, NumOutputs != 0
            const outRepr = outNodeReprs(this.outputs)
            const repr: OnlyOutNodeIds<FixedArraySizeNonZero> = { id: outRepr as any }
            result = repr
        }

        return result
    }

    protected setInputsPreferSpike(...inputs: number[]) {
        for (const i of inputs) {
            this.inputs[i]._prefersSpike = true
        }
    }

    public abstract get componentType(): ComponentType

    public getInputName(__i: number): string | undefined {
        return undefined
    }

    public getInputNodeName(node: NodeIn): string | undefined {
        for (let i = 0; i < this.inputs.length; i++) {
            if (this.inputs[i] === node) {
                return this.getInputName(i)
            }
        }
        return undefined
    }

    public getOutputName(__i: number): string | undefined {
        return undefined
    }

    public getOutputNodeName(node: NodeOut): string | undefined {
        for (let i = 0; i < this.outputs.length; i++) {
            if (this.outputs[i] === node) {
                return this.getOutputName(i)
            }
        }
        return undefined
    }

    public get state() {
        return this._state
    }

    public get allowsForcedOutputs() {
        return true
    }

    public forEachNode(f: (node: Node) => boolean): void {
        for (const node of this.inputs) {
            const goOn = f(node)
            if (!goOn) {
                return
            }
        }
        for (const node of this.outputs) {
            const goOn = f(node)
            if (!goOn) {
                return
            }
        }
    }

    public get value(): Value {
        return this._value
    }

    protected doSetValue(newValue: Value) {
        const oldValue = this._value
        if (newValue !== oldValue) { // TODO this says two arrays with the same content are not equal, but they should be
            this._value = newValue
            this.setNeedsRedraw("value changed")
            this.propagateNewValue(newValue)
        }
    }

    public recalcValue() {
        this.doSetValue(this.doRecalcValue())
    }

    protected abstract doRecalcValue(): Value

    protected propagateNewValue(__newValue: Value) {
        // by default, do nothing
    }

    public setNeedsRecalc() {
        this.editor.recalcMgr.addComponentNeedingRecalc(this)
    }

    private updateNodePositions() {
        this.forEachNode((node) => {
            node.updatePositionFromParent()
            return true
        })
    }

    override mouseDown(e: MouseEvent | TouchEvent) {
        if (this.editor.mode >= Mode.CONNECT) {
            this.tryStartMoving(e)
        }
        return { lockMouseOver: true }
    }

    override mouseDragged(e: MouseEvent | TouchEvent) {
        if (this.editor.mode >= Mode.CONNECT) {
            this.updateWhileMoving(e)
        }
    }

    override mouseUp(__: MouseEvent | TouchEvent) {
        let wasSpawning = false
        if (this._state === ComponentState.SPAWNING) {
            this._state = ComponentState.SPAWNED
            wasSpawning = true
        }
        const wasMoving = this.tryStopMoving()
        if (wasSpawning || wasMoving) {
<<<<<<< HEAD
            this.editor.nodeMgr.tryConnectNodesOf(this)
=======
            const newLinks = NodeManager.tryConnectNodesOf(this)
            if (newLinks.length > 0) {
                this.autoConnected(newLinks)
            }
>>>>>>> 2cd65a36
        }
    }

    protected autoConnected(__newLinks: [Node, Component, Node][]) {
        // by default, do nothing
    }

    protected override updateSelfPositionIfNeeded(x: number, y: number, snapToGrid: boolean, e: MouseEvent | TouchEvent): undefined | [number, number] {
        if (this._state === ComponentState.SPAWNING) {
            return this.trySetPosition(x, y, snapToGrid)
        }
        return super.updateSelfPositionIfNeeded(x, y, snapToGrid, e)
    }

    protected override positionChanged() {
        this.updateNodePositions()
    }

    override mouseDoubleClicked(e: MouseEvent | TouchEvent): boolean {
        if (this.editor.mode >= Mode.CONNECT && e.metaKey) {
            this.doSetOrient((() => {
                switch (this.orient) {
                    case "e": return "s"
                    case "s": return "w"
                    case "w": return "n"
                    case "n": return "e"
                }
            })())
            return true
        }
        return false
    }

    public override doSetOrient(orient: Orientation) {
        super.doSetOrient(orient)
        this.updateNodePositions()
    }

    destroy() {
        this._state = ComponentState.DEAD
        this.forEachNode((node) => {
            node.destroy()
            return true
        })
    }

    override get cursorWhenMouseover() {
        return "grab"
    }

    public override makeContextMenu(): ContextMenuData {
        const menuItems: ContextMenuData = []

        const baseItems = this.makeBaseContextMenu()
        const specificItems = this.makeComponentSpecificContextMenuItems()

        let lastWasSep = true
        function addItemsAt(placement: ContextMenuItemPlacement, items: [ContextMenuItemPlacement, ContextMenuItem][] | undefined, insertSep = false) {
            if (isUndefined(items)) {
                return
            }
            if (insertSep) {
                if (!lastWasSep) {
                    menuItems.push(ContextMenuData.sep())
                }
                lastWasSep = true
            }
            for (const [pl, it] of items) {
                if (pl === placement) {
                    menuItems.push(it)
                    lastWasSep = false
                }
            }
        }

        addItemsAt("start", specificItems)
        addItemsAt("start", baseItems)
        addItemsAt("mid", baseItems, true)
        addItemsAt("mid", specificItems)
        addItemsAt("end", baseItems, true)
        addItemsAt("end", specificItems)

        return menuItems
    }

    private makeBaseContextMenu(): [ContextMenuItemPlacement, ContextMenuItem][] {
        return [
            ["start", this.makeChangeOrientationContextMenuItem()],
            ["end", this.makeDeleteContextMenuItem()],
        ]
    }

    protected makeComponentSpecificContextMenuItems(): undefined | [ContextMenuItemPlacement, ContextMenuItem][] {
        return undefined
    }

    protected makeDeleteContextMenuItem(): ContextMenuItem {
        return ContextMenuData.item("trash-o", "Supprimer", () => {
            this.editor.tryDeleteComponentsWhere(c => c === this)
        }, true)
    }

    protected makeShowAsUnknownContextMenuItem(isUnknown: boolean, set: (newUnknown: boolean) => void): ContextMenuItem {
        return ContextMenuData.submenu("question-circle", "Cacher la fonction", [
            ...[false, true].map(newUnkown => ContextMenuData.item(newUnkown === isUnknown ? "check" : "none",
                newUnkown ? "Cacher avec «?»" : "Afficher normalement", () => {
                    set(newUnkown)
                })
            ),
            ContextMenuData.sep(),
            ContextMenuData.text("Changez entre normal ou caché avec Option + double-clic sur le composant"),
        ])
    }

    protected makeForceOutputsContextMenuItem(): undefined | ContextMenuItem {
        const numOutputs = this.outputs.length

        if (numOutputs === 0) {
            return undefined
        }

        function makeOutputItems(out: NodeOut): ContextMenuItem[] {
            const currentForceValue = out.forceValue
            return [undefined, Unset, true, false]
                .map(newForceValue => ContextMenuData.item(
                    currentForceValue === newForceValue ? "check" : "none",
                    (() => {
                        switch (newForceValue) {
                            case undefined: return "Sortie normale"
                            case Unset: return "Forcer comme état inconnu"
                            case true: return "Forcer à 1"
                            case false: return "Forcer à 0"
                        }
                    })(),
                    () => {
                        out.forceValue = newForceValue
                    }
                ))
        }

        const footerItems = [
            ContextMenuData.sep(),
            ContextMenuData.text("Forcez une sortie avec Option + double-clic sur la sortie"),
        ]

        if (numOutputs === 1) {
            return ContextMenuData.submenu("exclamation", "Forcer la sortie", [
                ...makeOutputItems(this.outputs[0]!),
                ...footerItems,
            ])

        } else {
            const makeName = (i: number) => this.getOutputName(i) ?? "Sortie " + (i + 1)
            return ContextMenuData.submenu("exclamation", "Forcer une sortie", [
                ...asArray(this.outputs).map((out, i) => {
                    return ContextMenuData.submenu(undefined, makeName(i),
                        makeOutputItems(out)
                    )
                }),
                ...footerItems,
            ])
        }


    }

    protected makeSetNameContextMenuItem(currentName: string | undefined, handler: (newName: string | undefined) => void): ContextMenuItem {
        const caption = isUndefined(currentName) ? "Ajouter un nom…" : "Changer le nom…"
        return ContextMenuData.item("pencil", caption, () => {
            const newName = window.prompt("Choisissez le nom à afficher ou laissez vide pour le supprimer:", currentName)
            if (newName !== null) {
                // OK button pressed
                const handlerArg = newName.length === 0 ? undefined : newName
                handler(handlerArg)
            }
        })
    }

}


// type ReprType<Repr extends t.Mixed> = PartialWhereUndefinedRecursively<t.TypeOf<Repr>>
type ReprType<Repr extends t.Mixed> = Expand<t.TypeOf<Repr>>

export function defineComponent<NumInputs extends FixedArraySize, NumOutputs extends FixedArraySize, T extends t.Mixed>(numInputs: NumInputs, numOutputs: NumOutputs, type: T) {
    const repr = t.intersection([ComponentRepr(numInputs, numOutputs), type], type.name)
    return {
        numInputs,
        numOutputs,
        repr,
        get reprType(): ReprType<typeof repr> { throw new Error() },
    } as const
}

export function extendComponent<NumInputs extends FixedArraySize, NumOutputs extends FixedArraySize, T extends t.Mixed, U extends t.Mixed>(superDef: { numInputs: NumInputs, numOutputs: NumOutputs, repr: T }, subType: U) {
    const repr = t.intersection([superDef.repr, subType], subType.name)
    return {
        numInputs: superDef.numInputs,
        numOutputs: superDef.numOutputs,
        repr,
        get reprType(): ReprType<typeof repr> { throw new Error() },
    } as const
}<|MERGE_RESOLUTION|>--- conflicted
+++ resolved
@@ -486,14 +486,10 @@
         }
         const wasMoving = this.tryStopMoving()
         if (wasSpawning || wasMoving) {
-<<<<<<< HEAD
-            this.editor.nodeMgr.tryConnectNodesOf(this)
-=======
-            const newLinks = NodeManager.tryConnectNodesOf(this)
+            const newLinks =  this.editor.nodeMgr.tryConnectNodesOf(this)
             if (newLinks.length > 0) {
                 this.autoConnected(newLinks)
             }
->>>>>>> 2cd65a36
         }
     }
 
