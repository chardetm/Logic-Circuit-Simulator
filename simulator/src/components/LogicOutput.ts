--- conflicted
+++ resolved
@@ -1,18 +1,10 @@
 import { isDefined, isNotNull, isUndefined, isUnset, Mode, TriState, typeOrUndefined } from "../utils"
 import { Component, ComponentBase, defineComponent } from "./Component"
 import * as t from "io-ts"
-<<<<<<< HEAD
 import { drawWireLineToComponent, drawRoundValue, COLOR_MOUSE_OVER, COLOR_COMPONENT_BORDER, dist, triangle, circle, colorForBoolean, INPUT_OUTPUT_DIAMETER, drawComponentName } from "../drawutils"
 import { emptyMod, mods, tooltipContent } from "../htmlgen"
 import { ContextMenuItem, ContextMenuItemPlacement, DrawContext } from "./Drawable"
 import { LogicEditor } from "../LogicEditor"
-=======
-import { drawWireLineToComponent, drawRoundValueCentered, COLOR_MOUSE_OVER, COLOR_COMPONENT_BORDER, dist, triangle, circle, colorForBoolean, INPUT_OUTPUT_DIAMETER, drawComponentName, GRID_STEP } from "../drawutils"
-import { mode } from "../simulator"
-import { emptyMod, mods, tooltipContent } from "../htmlgen"
-import { ContextMenuItem, ContextMenuItemPlacement, DrawContext, Orientation } from "./Drawable"
-import { Node, NodeOut } from "../components/Node"
->>>>>>> 2cd65a36
 
 
 export const LogicOutputDef =
