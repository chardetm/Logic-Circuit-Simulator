--- conflicted
+++ resolved
@@ -29,33 +29,13 @@
 
 export class Clock extends LogicInputBase<ClockRepr> {
 
-<<<<<<< HEAD
-    public readonly period: number
-    public readonly dutycycle: number = DEFAULT_DUTY_CYCLE
-    public readonly phase: number = DEFAULT_PHASE
-    public readonly showLabel: boolean = DEFAULT_SHOW_LABEL
-
-    constructor(editor: LogicEditor, savedData: ClockRepr | ClockMandatoryParams) {
-        super(editor, false,
-            "id" in savedData ? savedData : null
-        )
-        this.period = savedData.period
-        if (isDefined(savedData.dutycycle)) {
-            this.dutycycle = savedData.dutycycle % 100
-        }
-        if (isDefined(savedData.phase)) {
-            this.phase = savedData.phase % savedData.period
-        }
-        if (isDefined(savedData.showLabel)) {
-            this.showLabel = savedData.showLabel
-=======
     private _period: number = ClockDefaults.period
     private _dutycycle: number = ClockDefaults.dutycycle
     private _phase: number = ClockDefaults.phase
     private _showLabel: boolean = ClockDefaults.showLabel
 
-    constructor(savedData: ClockRepr | null) {
-        super(false, savedData)
+    constructor(editor: LogicEditor, savedData: ClockRepr | null) {
+        super(editor, false, savedData)
         if(isNotNull(savedData)) {
             this._period = savedData.period
             if (isDefined(savedData.dutycycle)) {
@@ -65,7 +45,6 @@
                 this._phase = savedData.phase % savedData.period
             }
             this._showLabel = savedData.showLabel ?? ClockDefaults.showLabel
->>>>>>> 2cd65a36
         }
         // sets the value and schedules the next tick
         this.tickCallback(editor.timeline.adjustedTime())
